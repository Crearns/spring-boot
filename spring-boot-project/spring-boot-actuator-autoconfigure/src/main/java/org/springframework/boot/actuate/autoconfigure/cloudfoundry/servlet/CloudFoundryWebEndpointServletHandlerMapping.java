--- conflicted
+++ resolved
@@ -71,7 +71,6 @@
 	}
 
 	@Override
-<<<<<<< HEAD
 	protected LinksHandler getLinksHandler() {
 		return new CloudFoundryLinksHandler();
 	}
@@ -80,15 +79,13 @@
 
 		@Override
 		@ResponseBody
-		public Map<String, Map<String, Link>> links(HttpServletRequest request,
-				HttpServletResponse response) {
+		public Map<String, Map<String, Link>> links(HttpServletRequest request, HttpServletResponse response) {
 			SecurityResponse securityResponse = CloudFoundryWebEndpointServletHandlerMapping.this.securityInterceptor
 					.preHandle(request, null);
 			if (!securityResponse.getStatus().equals(HttpStatus.OK)) {
 				sendFailureResponse(response, securityResponse);
 			}
-			AccessLevel accessLevel = (AccessLevel) request
-					.getAttribute(AccessLevel.REQUEST_ATTRIBUTE);
+			AccessLevel accessLevel = (AccessLevel) request.getAttribute(AccessLevel.REQUEST_ATTRIBUTE);
 			Map<String, Link> links = CloudFoundryWebEndpointServletHandlerMapping.this.linksResolver
 					.resolveLinks(request.getRequestURL().toString());
 			Map<String, Link> filteredLinks = new LinkedHashMap<>();
@@ -96,8 +93,7 @@
 				return Collections.singletonMap("_links", filteredLinks);
 			}
 			filteredLinks = links.entrySet().stream()
-					.filter((e) -> e.getKey().equals("self")
-							|| accessLevel.isAccessAllowed(e.getKey()))
+					.filter((e) -> e.getKey().equals("self") || accessLevel.isAccessAllowed(e.getKey()))
 					.collect(Collectors.toMap(Map.Entry::getKey, Map.Entry::getValue));
 			return Collections.singletonMap("_links", filteredLinks);
 		}
@@ -105,36 +101,11 @@
 		@Override
 		public String toString() {
 			return "Actuator root web endpoint";
-=======
-	@ResponseBody
-	protected Map<String, Map<String, Link>> links(HttpServletRequest request, HttpServletResponse response) {
-		SecurityResponse securityResponse = this.securityInterceptor.preHandle(request, null);
-		if (!securityResponse.getStatus().equals(HttpStatus.OK)) {
-			sendFailureResponse(response, securityResponse);
-		}
-		AccessLevel accessLevel = (AccessLevel) request.getAttribute(AccessLevel.REQUEST_ATTRIBUTE);
-		Map<String, Link> links = this.linksResolver.resolveLinks(request.getRequestURL().toString());
-		Map<String, Link> filteredLinks = new LinkedHashMap<>();
-		if (accessLevel == null) {
-			return Collections.singletonMap("_links", filteredLinks);
-		}
-		filteredLinks = links.entrySet().stream()
-				.filter((e) -> e.getKey().equals("self") || accessLevel.isAccessAllowed(e.getKey()))
-				.collect(Collectors.toMap(Map.Entry::getKey, Map.Entry::getValue));
-		return Collections.singletonMap("_links", filteredLinks);
-	}
-
-	private void sendFailureResponse(HttpServletResponse response, SecurityResponse securityResponse) {
-		try {
-			response.sendError(securityResponse.getStatus().value(), securityResponse.getMessage());
->>>>>>> c6c139d9
 		}
 
-		private void sendFailureResponse(HttpServletResponse response,
-				SecurityResponse securityResponse) {
+		private void sendFailureResponse(HttpServletResponse response, SecurityResponse securityResponse) {
 			try {
-				response.sendError(securityResponse.getStatus().value(),
-						securityResponse.getMessage());
+				response.sendError(securityResponse.getStatus().value(), securityResponse.getMessage());
 			}
 			catch (Exception ex) {
 				logger.debug("Failed to send error response", ex);
