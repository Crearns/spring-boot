/*
 * Copyright 2012-2019 the original author or authors.
 *
 * Licensed under the Apache License, Version 2.0 (the "License");
 * you may not use this file except in compliance with the License.
 * You may obtain a copy of the License at
 *
 *      https://www.apache.org/licenses/LICENSE-2.0
 *
 * Unless required by applicable law or agreed to in writing, software
 * distributed under the License is distributed on an "AS IS" BASIS,
 * WITHOUT WARRANTIES OR CONDITIONS OF ANY KIND, either express or implied.
 * See the License for the specific language governing permissions and
 * limitations under the License.
 */

package org.springframework.boot.actuate.autoconfigure.metrics.export.prometheus;

import java.net.MalformedURLException;
import java.net.URL;
import java.time.Duration;
import java.util.Map;

import io.micrometer.core.instrument.Clock;
import io.micrometer.prometheus.PrometheusConfig;
import io.micrometer.prometheus.PrometheusMeterRegistry;
import io.prometheus.client.CollectorRegistry;
import io.prometheus.client.exporter.PushGateway;
import org.apache.commons.logging.Log;
import org.apache.commons.logging.LogFactory;

import org.springframework.boot.actuate.autoconfigure.endpoint.condition.ConditionalOnAvailableEndpoint;
import org.springframework.boot.actuate.autoconfigure.metrics.CompositeMeterRegistryAutoConfiguration;
import org.springframework.boot.actuate.autoconfigure.metrics.MetricsAutoConfiguration;
import org.springframework.boot.actuate.autoconfigure.metrics.export.simple.SimpleMetricsExportAutoConfiguration;
import org.springframework.boot.actuate.metrics.export.prometheus.PrometheusPushGatewayManager;
import org.springframework.boot.actuate.metrics.export.prometheus.PrometheusPushGatewayManager.ShutdownOperation;
import org.springframework.boot.actuate.metrics.export.prometheus.PrometheusScrapeEndpoint;
import org.springframework.boot.autoconfigure.AutoConfigureAfter;
import org.springframework.boot.autoconfigure.AutoConfigureBefore;
import org.springframework.boot.autoconfigure.EnableAutoConfiguration;
import org.springframework.boot.autoconfigure.condition.ConditionalOnBean;
import org.springframework.boot.autoconfigure.condition.ConditionalOnClass;
import org.springframework.boot.autoconfigure.condition.ConditionalOnMissingBean;
import org.springframework.boot.autoconfigure.condition.ConditionalOnProperty;
import org.springframework.boot.context.properties.EnableConfigurationProperties;
import org.springframework.context.annotation.Bean;
import org.springframework.context.annotation.Configuration;
import org.springframework.core.env.Environment;
import org.springframework.core.log.LogMessage;

/**
 * {@link EnableAutoConfiguration Auto-configuration} for exporting metrics to Prometheus.
 *
 * @since 2.0.0
 * @author Jon Schneider
 * @author David J. M. Karlsen
 */
<<<<<<< HEAD
@Configuration(proxyBeanMethods = false)
@AutoConfigureBefore({ CompositeMeterRegistryAutoConfiguration.class,
		SimpleMetricsExportAutoConfiguration.class })
=======
@Configuration
@AutoConfigureBefore({ CompositeMeterRegistryAutoConfiguration.class, SimpleMetricsExportAutoConfiguration.class })
>>>>>>> 24925c3d
@AutoConfigureAfter(MetricsAutoConfiguration.class)
@ConditionalOnBean(Clock.class)
@ConditionalOnClass(PrometheusMeterRegistry.class)
@ConditionalOnProperty(prefix = "management.metrics.export.prometheus", name = "enabled", havingValue = "true",
		matchIfMissing = true)
@EnableConfigurationProperties(PrometheusProperties.class)
public class PrometheusMetricsExportAutoConfiguration {

	@Bean
	@ConditionalOnMissingBean
	public PrometheusConfig prometheusConfig(PrometheusProperties prometheusProperties) {
		return new PrometheusPropertiesConfigAdapter(prometheusProperties);
	}

	@Bean
	@ConditionalOnMissingBean
	public PrometheusMeterRegistry prometheusMeterRegistry(PrometheusConfig prometheusConfig,
			CollectorRegistry collectorRegistry, Clock clock) {
		return new PrometheusMeterRegistry(prometheusConfig, collectorRegistry, clock);
	}

	@Bean
	@ConditionalOnMissingBean
	public CollectorRegistry collectorRegistry() {
		return new CollectorRegistry(true);
	}

	@Configuration(proxyBeanMethods = false)
	@ConditionalOnAvailableEndpoint(endpoint = PrometheusScrapeEndpoint.class)
	public static class PrometheusScrapeEndpointConfiguration {

		@Bean
		@ConditionalOnMissingBean
		public PrometheusScrapeEndpoint prometheusEndpoint(CollectorRegistry collectorRegistry) {
			return new PrometheusScrapeEndpoint(collectorRegistry);
		}

	}

	/**
	 * Configuration for <a href="https://github.com/prometheus/pushgateway">Prometheus
	 * Pushgateway</a>.
	 */
	@Configuration(proxyBeanMethods = false)
	@ConditionalOnClass(PushGateway.class)
	@ConditionalOnProperty(prefix = "management.metrics.export.prometheus.pushgateway", name = "enabled")
	public static class PrometheusPushGatewayConfiguration {

		private static final Log logger = LogFactory
				.getLog(PrometheusPushGatewayConfiguration.class);

		/**
		 * The fallback job name. We use 'spring' since there's a history of Prometheus
		 * spring integration defaulting to that name from when Prometheus integration
		 * didn't exist in Spring itself.
		 */
		private static final String FALLBACK_JOB = "spring";

		@Bean
		@ConditionalOnMissingBean
		public PrometheusPushGatewayManager prometheusPushGatewayManager(CollectorRegistry collectorRegistry,
				PrometheusProperties prometheusProperties, Environment environment) {
<<<<<<< HEAD
			PrometheusProperties.Pushgateway properties = prometheusProperties
					.getPushgateway();
=======
			PrometheusProperties.Pushgateway properties = prometheusProperties.getPushgateway();
			PushGateway pushGateway = new PushGateway(properties.getBaseUrl());
>>>>>>> 24925c3d
			Duration pushRate = properties.getPushRate();
			String job = getJob(properties, environment);
			Map<String, String> groupingKey = properties.getGroupingKey();
			ShutdownOperation shutdownOperation = properties.getShutdownOperation();
<<<<<<< HEAD
			return new PrometheusPushGatewayManager(
					getPushGateway(properties.getBaseUrl()), collectorRegistry, pushRate,
					job, groupingKey, shutdownOperation);
		}

		private PushGateway getPushGateway(String url) {
			try {
				return new PushGateway(new URL(url));
			}
			catch (MalformedURLException ex) {
				logger.warn(LogMessage.format(
						"Invalid PushGateway base url '%s': update your configuration to a valid URL",
						url));
				return new PushGateway(url);
			}
=======
			return new PrometheusPushGatewayManager(pushGateway, collectorRegistry, pushRate, job, groupingKey,
					shutdownOperation);
>>>>>>> 24925c3d
		}

		private String getJob(PrometheusProperties.Pushgateway properties, Environment environment) {
			String job = properties.getJob();
			job = (job != null) ? job : environment.getProperty("spring.application.name");
			return (job != null) ? job : FALLBACK_JOB;
		}

	}

}<|MERGE_RESOLUTION|>--- conflicted
+++ resolved
@@ -56,14 +56,8 @@
  * @author Jon Schneider
  * @author David J. M. Karlsen
  */
-<<<<<<< HEAD
 @Configuration(proxyBeanMethods = false)
-@AutoConfigureBefore({ CompositeMeterRegistryAutoConfiguration.class,
-		SimpleMetricsExportAutoConfiguration.class })
-=======
-@Configuration
 @AutoConfigureBefore({ CompositeMeterRegistryAutoConfiguration.class, SimpleMetricsExportAutoConfiguration.class })
->>>>>>> 24925c3d
 @AutoConfigureAfter(MetricsAutoConfiguration.class)
 @ConditionalOnBean(Clock.class)
 @ConditionalOnClass(PrometheusMeterRegistry.class)
@@ -112,8 +106,7 @@
 	@ConditionalOnProperty(prefix = "management.metrics.export.prometheus.pushgateway", name = "enabled")
 	public static class PrometheusPushGatewayConfiguration {
 
-		private static final Log logger = LogFactory
-				.getLog(PrometheusPushGatewayConfiguration.class);
+		private static final Log logger = LogFactory.getLog(PrometheusPushGatewayConfiguration.class);
 
 		/**
 		 * The fallback job name. We use 'spring' since there's a history of Prometheus
@@ -126,21 +119,13 @@
 		@ConditionalOnMissingBean
 		public PrometheusPushGatewayManager prometheusPushGatewayManager(CollectorRegistry collectorRegistry,
 				PrometheusProperties prometheusProperties, Environment environment) {
-<<<<<<< HEAD
-			PrometheusProperties.Pushgateway properties = prometheusProperties
-					.getPushgateway();
-=======
 			PrometheusProperties.Pushgateway properties = prometheusProperties.getPushgateway();
-			PushGateway pushGateway = new PushGateway(properties.getBaseUrl());
->>>>>>> 24925c3d
 			Duration pushRate = properties.getPushRate();
 			String job = getJob(properties, environment);
 			Map<String, String> groupingKey = properties.getGroupingKey();
 			ShutdownOperation shutdownOperation = properties.getShutdownOperation();
-<<<<<<< HEAD
-			return new PrometheusPushGatewayManager(
-					getPushGateway(properties.getBaseUrl()), collectorRegistry, pushRate,
-					job, groupingKey, shutdownOperation);
+			return new PrometheusPushGatewayManager(getPushGateway(properties.getBaseUrl()), collectorRegistry,
+					pushRate, job, groupingKey, shutdownOperation);
 		}
 
 		private PushGateway getPushGateway(String url) {
@@ -148,15 +133,10 @@
 				return new PushGateway(new URL(url));
 			}
 			catch (MalformedURLException ex) {
-				logger.warn(LogMessage.format(
-						"Invalid PushGateway base url '%s': update your configuration to a valid URL",
-						url));
+				logger.warn(LogMessage
+						.format("Invalid PushGateway base url '%s': update your configuration to a valid URL", url));
 				return new PushGateway(url);
 			}
-=======
-			return new PrometheusPushGatewayManager(pushGateway, collectorRegistry, pushRate, job, groupingKey,
-					shutdownOperation);
->>>>>>> 24925c3d
 		}
 
 		private String getJob(PrometheusProperties.Pushgateway properties, Environment environment) {
