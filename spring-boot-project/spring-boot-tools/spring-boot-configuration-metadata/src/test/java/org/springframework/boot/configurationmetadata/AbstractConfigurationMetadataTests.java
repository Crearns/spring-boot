/*
 * Copyright 2012-2019 the original author or authors.
 *
 * Licensed under the Apache License, Version 2.0 (the "License");
 * you may not use this file except in compliance with the License.
 * You may obtain a copy of the License at
 *
 *      https://www.apache.org/licenses/LICENSE-2.0
 *
 * Unless required by applicable law or agreed to in writing, software
 * distributed under the License is distributed on an "AS IS" BASIS,
 * WITHOUT WARRANTIES OR CONDITIONS OF ANY KIND, either express or implied.
 * See the License for the specific language governing permissions and
 * limitations under the License.
 */

package org.springframework.boot.configurationmetadata;

import java.io.IOException;
import java.io.InputStream;

import org.springframework.core.io.ClassPathResource;
import org.springframework.core.io.Resource;

import static org.assertj.core.api.Assertions.assertThat;

/**
 * Base for configuration meta-data tests.
 *
 * @author Stephane Nicoll
 */
public abstract class AbstractConfigurationMetadataTests {

<<<<<<< HEAD
	protected void assertSource(ConfigurationMetadataSource actual, String groupId,
			String type, String sourceType) {
=======
	@Rule
	public final ExpectedException thrown = ExpectedException.none();

	protected void assertSource(ConfigurationMetadataSource actual, String groupId, String type, String sourceType) {
>>>>>>> c6c139d9
		assertThat(actual).isNotNull();
		assertThat(actual.getGroupId()).isEqualTo(groupId);
		assertThat(actual.getType()).isEqualTo(type);
		assertThat(actual.getSourceType()).isEqualTo(sourceType);
	}

	protected void assertProperty(ConfigurationMetadataProperty actual, String id, String name, Class<?> type,
			Object defaultValue) {
		assertThat(actual).isNotNull();
		assertThat(actual.getId()).isEqualTo(id);
		assertThat(actual.getName()).isEqualTo(name);
		String typeName = (type != null) ? type.getName() : null;
		assertThat(actual.getType()).isEqualTo(typeName);
		assertThat(actual.getDefaultValue()).isEqualTo(defaultValue);
	}

	protected void assertItem(ConfigurationMetadataItem actual, String sourceType) {
		assertThat(actual).isNotNull();
		assertThat(actual.getSourceType()).isEqualTo(sourceType);
	}

	protected InputStream getInputStreamFor(String name) throws IOException {
		Resource r = new ClassPathResource("metadata/configuration-metadata-" + name + ".json");
		return r.getInputStream();
	}

}<|MERGE_RESOLUTION|>--- conflicted
+++ resolved
@@ -31,15 +31,7 @@
  */
 public abstract class AbstractConfigurationMetadataTests {
 
-<<<<<<< HEAD
-	protected void assertSource(ConfigurationMetadataSource actual, String groupId,
-			String type, String sourceType) {
-=======
-	@Rule
-	public final ExpectedException thrown = ExpectedException.none();
-
 	protected void assertSource(ConfigurationMetadataSource actual, String groupId, String type, String sourceType) {
->>>>>>> c6c139d9
 		assertThat(actual).isNotNull();
 		assertThat(actual.getGroupId()).isEqualTo(groupId);
 		assertThat(actual.getType()).isEqualTo(type);
