/*
 * Copyright 2012-2019 the original author or authors.
 *
 * Licensed under the Apache License, Version 2.0 (the "License");
 * you may not use this file except in compliance with the License.
 * You may obtain a copy of the License at
 *
 *      https://www.apache.org/licenses/LICENSE-2.0
 *
 * Unless required by applicable law or agreed to in writing, software
 * distributed under the License is distributed on an "AS IS" BASIS,
 * WITHOUT WARRANTIES OR CONDITIONS OF ANY KIND, either express or implied.
 * See the License for the specific language governing permissions and
 * limitations under the License.
 */

package sample.freemarker;

import java.util.Arrays;

import org.junit.jupiter.api.Test;

import org.springframework.beans.factory.annotation.Autowired;
import org.springframework.boot.test.context.SpringBootTest;
import org.springframework.boot.test.context.SpringBootTest.WebEnvironment;
import org.springframework.boot.test.web.client.TestRestTemplate;
import org.springframework.http.HttpEntity;
import org.springframework.http.HttpHeaders;
import org.springframework.http.HttpMethod;
import org.springframework.http.HttpStatus;
import org.springframework.http.MediaType;
import org.springframework.http.ResponseEntity;

import static org.assertj.core.api.Assertions.assertThat;

/**
 * Basic integration tests for FreeMarker application.
 *
 * @author Phillip Webb
 * @author Andy Wilkinson
 */
@SpringBootTest(webEnvironment = WebEnvironment.RANDOM_PORT)
class SampleWebFreeMarkerApplicationTests {

	@Autowired
	private TestRestTemplate testRestTemplate;

	@Test
<<<<<<< HEAD
	void testFreeMarkerTemplate() {
		ResponseEntity<String> entity = this.testRestTemplate.getForEntity("/",
				String.class);
=======
	public void testFreeMarkerTemplate() {
		ResponseEntity<String> entity = this.testRestTemplate.getForEntity("/", String.class);
>>>>>>> 24925c3d
		assertThat(entity.getStatusCode()).isEqualTo(HttpStatus.OK);
		assertThat(entity.getBody()).contains("Hello, Andy");
	}

	@Test
	void testFreeMarkerErrorTemplate() {
		HttpHeaders headers = new HttpHeaders();
		headers.setAccept(Arrays.asList(MediaType.TEXT_HTML));
		HttpEntity<String> requestEntity = new HttpEntity<>(headers);

		ResponseEntity<String> responseEntity = this.testRestTemplate.exchange("/does-not-exist", HttpMethod.GET,
				requestEntity, String.class);

		assertThat(responseEntity.getStatusCode()).isEqualTo(HttpStatus.NOT_FOUND);
		assertThat(responseEntity.getBody()).contains("Something went wrong: 404 Not Found");
	}

}<|MERGE_RESOLUTION|>--- conflicted
+++ resolved
@@ -46,14 +46,8 @@
 	private TestRestTemplate testRestTemplate;
 
 	@Test
-<<<<<<< HEAD
 	void testFreeMarkerTemplate() {
-		ResponseEntity<String> entity = this.testRestTemplate.getForEntity("/",
-				String.class);
-=======
-	public void testFreeMarkerTemplate() {
 		ResponseEntity<String> entity = this.testRestTemplate.getForEntity("/", String.class);
->>>>>>> 24925c3d
 		assertThat(entity.getStatusCode()).isEqualTo(HttpStatus.OK);
 		assertThat(entity.getBody()).contains("Hello, Andy");
 	}
